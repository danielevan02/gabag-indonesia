import { z } from "zod";
import { baseProcedure, createTRPCRouter } from "../init";
import prisma from "@/lib/prisma";
import { serializeType } from "@/lib/utils";
<<<<<<< HEAD
import { hash } from "bcrypt-ts-edge";
=======
import { hash, compare } from "bcrypt-ts-edge";
import { v4 as uuidv4 } from "uuid";
>>>>>>> 9fbc8efe
import { sendVerificationEmail } from "@/email/send-verification";
import { sendPasswordResetEmail } from "@/email/send-reset-password";
import { TRPCError } from "@trpc/server";
import { auth, signIn, signOut } from "../../auth";
import { addressSchema, signInSchema, signUpSchema } from "@/lib/schema";
import { Address } from "@/types";

const updateProfileSchema = z.object({
  name: z.string().optional(),
  phone: z.string().optional(),
  image: z.string().optional(),
  userId: z.string(),
});

// Helper functions
const getVerificationToken = async (email: string) => {
  const token = crypto.randomUUID();
  const expires = new Date(Date.now() + 1000 * 60 * 60 * 1); // 1 hour

  const existingToken = await prisma.verificationToken.findFirst({
    where: { identifier: email },
  });

  if (existingToken) {
    await prisma.verificationToken.delete({
      where: {
        identifier_token: {
          identifier: existingToken.identifier,
          token: existingToken.token,
        },
      },
    });
  }

  const verificationToken = await prisma.verificationToken.create({
    data: {
      identifier: email,
      token,
      expires,
    },
  });

  return verificationToken;
};

const handleAuthError = (error: unknown, operation: string) => {
  console.error(`${operation} error:`, error);

  if (typeof error === "string") {
    throw new TRPCError({
      code: "BAD_REQUEST",
      message: error,
    });
  }

  throw new TRPCError({
    code: "INTERNAL_SERVER_ERROR",
    message: `Failed to ${operation.toLowerCase()}`,
  });
};

const handleAuthSuccess = (message: string) => {
  return {
    success: true,
    message,
  };
};

export const authRouter = createTRPCRouter({
  // Sign in with credentials
  signIn: baseProcedure.input(signInSchema).mutation(async ({ input }) => {
    try {
      await signIn("credentials", { ...input, redirect: false });
      return handleAuthSuccess("Login Success");
    } catch (error: any) {
      console.log(error);

      return {
        success: false,
        message: error.code as string,
      };
    }
  }),

  // Register user
  register: baseProcedure.input(signUpSchema).mutation(async ({ input }) => {
    try {
      const existUser = await prisma.user.findFirst({
        where: { email: input.email },
      });

      if (existUser?.emailVerified) {
        throw "This email is already in used, please use another email";
      }

      const existPhone = await prisma.user.findFirst({
        where: { phone: input.phone },
      });

      if (existPhone?.emailVerified) {
        throw "This phone number is already used, please use another number";
      }

      const email = input.email.toLowerCase();
      const hashedPassword = await hash(input.password, 10);

      if (!existUser) {
        await prisma.user.create({
          data: {
            email,
            name: input.fullName,
            phone: input.phone,
            password: hashedPassword,
          },
        });
      } else {
        await prisma.user.update({
          where: { id: existUser.id },
          data: {
            email,
            password: hashedPassword,
            phone: input.phone,
            name: input.fullName,
          },
        });
      }

      const verificationToken = await getVerificationToken(email);
      await sendVerificationEmail(email, verificationToken.token);

      return handleAuthSuccess("Email verification is sent");
    } catch (error) {
      handleAuthError(error, "Register");
    }
  }),

  // Verify email
  verifyEmail: baseProcedure.input(z.object({ token: z.string() })).mutation(async ({ input }) => {
    try {
      if (!input.token) {
        throw "There is no token provided";
      }

      const existToken = await prisma.verificationToken.findFirst({
        where: { token: input.token },
      });

      if (!existToken) {
        throw "Invalid token";
      }

      const isExpired = new Date(existToken.expires) < new Date();
      if (isExpired) {
        throw "Token is expired";
      }

      const existUser = await prisma.user.findFirst({
        where: { email: existToken.identifier },
      });

      if (!existUser) {
        throw "User not found";
      }

      await prisma.user.update({
        where: { id: existUser.id },
        data: { emailVerified: new Date() },
      });

      await prisma.verificationToken.delete({
        where: {
          identifier_token: {
            identifier: existToken.identifier,
            token: existToken.token,
          },
        },
      });

      return handleAuthSuccess("Email verified");
    } catch (error) {
      handleAuthError(error, "Verify email");
    }
  }),

  // Sign out user
  signOut: baseProcedure.mutation(async () => {
    try {
      await signOut({ redirect: false });
      return handleAuthSuccess("Sign out successful");
    } catch (error) {
      handleAuthError(error, "Sign out");
    }
  }),

  // Get user by ID
  getUserById: baseProcedure
    .input(z.object({ id: z.string().optional() }))
    .query(async ({ input }) => {
      if (!input.id) return null;

      const user = await prisma.user.findFirst({
        where: { id: input.id },
      });

      if (user) {
        return serializeType({
          ...user,
          address: user?.address as Address,
        });
      }

      return null;
    }),

  // Get current user
  getCurrentUser: baseProcedure.query(async () => {
    const session = await auth();

    if (!session) {
      throw new TRPCError({
        code: "UNAUTHORIZED",
        message: "User is not authenticated!",
      });
    }

    const user = await prisma.user.findFirst({
      where: { id: session?.user?.id },
    });

    if (user) {
      return serializeType({
        ...user,
        address: user.address as Address,
      });
    }

    return null;
  }),

  // Update profile
  updateProfile: baseProcedure.input(updateProfileSchema).mutation(async ({ input }) => {
    try {
      const { userId, ...updateData } = input;

      const dataToUpdate: Partial<{ name: string; phone: string; image: string }> = {};

      if (updateData.name !== undefined) dataToUpdate.name = updateData.name;
      if (updateData.phone !== undefined) dataToUpdate.phone = updateData.phone;
      if (updateData.image !== undefined) dataToUpdate.image = updateData.image;

      if (Object.keys(dataToUpdate).length === 0) {
        throw "Tidak ada data yang ingin diperbarui.";
      }

      await prisma.user.update({
        where: { id: userId },
        data: dataToUpdate,
      });

      return handleAuthSuccess("Update success!");
    } catch (error) {
      handleAuthError(error, "Update profile");
    }
  }),

  // Update address
  updateAddress: baseProcedure
    .input(addressSchema.extend({ id: z.string() }))
    .mutation(async ({ input }) => {
      try {
        const { id, ...addressData } = input;
        console.log("Input data:", input);
        console.log("Address data to save:", addressData);

        const result = await prisma.user.update({
          where: { id },
          data: { address: addressData },
        });

        console.log("Update result:", result);
        return handleAuthSuccess("Address successfully updated");
      } catch (error) {
        console.error("Database error:", error);
        handleAuthError(error, "Update address");
      }
    }),

  // Forgot password - send reset email
  forgotPassword: baseProcedure
    .input(z.object({ email: z.string().email() }))
    .mutation(async ({ input }) => {
      try {
        const email = input.email.toLowerCase();

        const user = await prisma.user.findFirst({
          where: { email },
        });

        // Always return success to prevent email enumeration
        if (!user) {
          return handleAuthSuccess(
            "If an account exists with this email, you will receive a password reset link"
          );
        }

        // Generate reset token
        const verificationToken = await getVerificationToken(email);
        await sendPasswordResetEmail(email, verificationToken.token);

        return handleAuthSuccess(
          "If an account exists with this email, you will receive a password reset link"
        );
      } catch (error) {
        handleAuthError(error, "Forgot password");
      }
    }),

  // Reset password
  resetPassword: baseProcedure
    .input(
      z.object({
        token: z.string(),
        password: z.string().min(6),
      })
    )
    .mutation(async ({ input }) => {
      try {
        if (!input.token) {
          throw "There is no token provided";
        }

        const existToken = await prisma.verificationToken.findFirst({
          where: { token: input.token },
        });

        if (!existToken) {
          throw "Invalid or expired reset link";
        }

        const isExpired = new Date(existToken.expires) < new Date();
        if (isExpired) {
          throw "Reset link has expired";
        }

        const user = await prisma.user.findFirst({
          where: { email: existToken.identifier },
        });

        if (!user) {
          throw "User not found";
        }

        // Update password
        const hashedPassword = await hash(input.password, 10);
        await prisma.user.update({
          where: { id: user.id },
          data: { password: hashedPassword },
        });

        // Delete the token
        await prisma.verificationToken.delete({
          where: {
            identifier_token: {
              identifier: existToken.identifier,
              token: existToken.token,
            },
          },
        });

        return handleAuthSuccess("Password has been reset successfully");
      } catch (error) {
        handleAuthError(error, "Reset password");
      }
    }),

  // Change password (for logged-in users)
  changePassword: baseProcedure
    .input(
      z.object({
        userId: z.string(),
        currentPassword: z.string(),
        newPassword: z.string().min(6, "Password must be at least 6 characters"),
      })
    )
    .mutation(async ({ input }) => {
      try {
        const user = await prisma.user.findFirst({
          where: { id: input.userId },
        });

        if (!user) {
          throw "User not found";
        }

        if (!user.password) {
          throw "Cannot change password for this account type";
        }

        // Verify current password
        const isPasswordValid = await compare(input.currentPassword, user.password);
        if (!isPasswordValid) {
          throw "Current password is incorrect";
        }

        // Update to new password
        const hashedPassword = await hash(input.newPassword, 10);
        await prisma.user.update({
          where: { id: user.id },
          data: { password: hashedPassword },
        });

        return handleAuthSuccess("Password has been changed successfully");
      } catch (error) {
        handleAuthError(error, "Change password");
      }
    }),
});<|MERGE_RESOLUTION|>--- conflicted
+++ resolved
@@ -2,12 +2,7 @@
 import { baseProcedure, createTRPCRouter } from "../init";
 import prisma from "@/lib/prisma";
 import { serializeType } from "@/lib/utils";
-<<<<<<< HEAD
-import { hash } from "bcrypt-ts-edge";
-=======
 import { hash, compare } from "bcrypt-ts-edge";
-import { v4 as uuidv4 } from "uuid";
->>>>>>> 9fbc8efe
 import { sendVerificationEmail } from "@/email/send-verification";
 import { sendPasswordResetEmail } from "@/email/send-reset-password";
 import { TRPCError } from "@trpc/server";
